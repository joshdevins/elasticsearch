--- conflicted
+++ resolved
@@ -118,41 +118,6 @@
 public class XPackPlugin extends Plugin implements ScriptPlugin, ActionPlugin, IngestPlugin, NetworkPlugin, ClusterPlugin,
         DiscoveryPlugin, MapperPlugin {
 
-<<<<<<< HEAD
-    public static final String NAME = "x-pack";
-
-    /** Name constant for the security feature. */
-    public static final String SECURITY = "security";
-
-    /** Name constant for the monitoring feature. */
-    public static final String MONITORING = "monitoring";
-
-    /** Name constant for the watcher feature. */
-    public static final String WATCHER = "watcher";
-
-    /** Name constant for the graph feature. */
-    public static final String GRAPH = "graph";
-
-    /** Name constant for the machine learning feature. */
-    public static final String MACHINE_LEARNING = "ml";
-
-    /** Name constant for the Logstash feature. */
-    public static final String LOGSTASH = "logstash";
-
-    /** Name constant for the Deprecation API feature. */
-    public static final String DEPRECATION = "deprecation";
-
-    /** Name constant for the upgrade feature. */
-    public static final String UPGRADE = "upgrade";
-
-    /** Name constant for the sql feature. */
-    public static final String SQL = "sql";
-
-    // inside of YAML settings we still use xpack do not having handle issues with dashes
-    private static final String SETTINGS_NAME = "xpack";
-
-=======
->>>>>>> e8985f44
     // TODO: clean up this library to not ask for write access to all system properties!
     static {
         // invoke this clinit in unbound with permissions to access all system properties
@@ -224,7 +189,7 @@
         this.sql = new SqlPlugin(XPackSettings.SQL_ENABLED.get(settings), new SqlLicenseChecker(
                 () -> {
                     if (!licenseState.isSqlAllowed()) {
-                        throw LicenseUtils.newComplianceException(XPackPlugin.SQL);
+                        throw LicenseUtils.newComplianceException(XpackField.SQL);
                     }
                 },
                 () -> {
