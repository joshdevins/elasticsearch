/*
 * Copyright Elasticsearch B.V. and/or licensed to Elasticsearch B.V. under one
 * or more contributor license agreements. Licensed under the Elastic License;
 * you may not use this file except in compliance with the Elastic License.
 */
package org.elasticsearch.xpack.sql.expression.function;

import org.elasticsearch.common.Strings;
import org.elasticsearch.xpack.sql.SqlIllegalArgumentException;
import org.elasticsearch.xpack.sql.expression.Expression;
import org.elasticsearch.xpack.sql.expression.function.aggregate.Avg;
import org.elasticsearch.xpack.sql.expression.function.aggregate.Count;
import org.elasticsearch.xpack.sql.expression.function.aggregate.Kurtosis;
import org.elasticsearch.xpack.sql.expression.function.aggregate.Max;
import org.elasticsearch.xpack.sql.expression.function.aggregate.Min;
import org.elasticsearch.xpack.sql.expression.function.aggregate.Percentile;
import org.elasticsearch.xpack.sql.expression.function.aggregate.PercentileRank;
import org.elasticsearch.xpack.sql.expression.function.aggregate.Skewness;
import org.elasticsearch.xpack.sql.expression.function.aggregate.StddevPop;
import org.elasticsearch.xpack.sql.expression.function.aggregate.Sum;
import org.elasticsearch.xpack.sql.expression.function.aggregate.SumOfSquares;
import org.elasticsearch.xpack.sql.expression.function.aggregate.VarPop;
import org.elasticsearch.xpack.sql.expression.function.grouping.Histogram;
import org.elasticsearch.xpack.sql.expression.function.scalar.Cast;
import org.elasticsearch.xpack.sql.expression.function.scalar.Database;
import org.elasticsearch.xpack.sql.expression.function.scalar.User;
import org.elasticsearch.xpack.sql.expression.function.scalar.datetime.CurrentDateTime;
import org.elasticsearch.xpack.sql.expression.function.scalar.datetime.DayName;
import org.elasticsearch.xpack.sql.expression.function.scalar.datetime.DayOfMonth;
import org.elasticsearch.xpack.sql.expression.function.scalar.datetime.DayOfWeek;
import org.elasticsearch.xpack.sql.expression.function.scalar.datetime.DayOfYear;
import org.elasticsearch.xpack.sql.expression.function.scalar.datetime.HourOfDay;
import org.elasticsearch.xpack.sql.expression.function.scalar.datetime.IsoDayOfWeek;
import org.elasticsearch.xpack.sql.expression.function.scalar.datetime.IsoWeekOfYear;
import org.elasticsearch.xpack.sql.expression.function.scalar.datetime.MinuteOfDay;
import org.elasticsearch.xpack.sql.expression.function.scalar.datetime.MinuteOfHour;
import org.elasticsearch.xpack.sql.expression.function.scalar.datetime.MonthName;
import org.elasticsearch.xpack.sql.expression.function.scalar.datetime.MonthOfYear;
import org.elasticsearch.xpack.sql.expression.function.scalar.datetime.Quarter;
import org.elasticsearch.xpack.sql.expression.function.scalar.datetime.SecondOfMinute;
import org.elasticsearch.xpack.sql.expression.function.scalar.datetime.WeekOfYear;
import org.elasticsearch.xpack.sql.expression.function.scalar.datetime.Year;
import org.elasticsearch.xpack.sql.expression.function.scalar.geo.StAswkt;
import org.elasticsearch.xpack.sql.expression.function.scalar.geo.StWkttosql;
import org.elasticsearch.xpack.sql.expression.function.scalar.math.ACos;
import org.elasticsearch.xpack.sql.expression.function.scalar.math.ASin;
import org.elasticsearch.xpack.sql.expression.function.scalar.math.ATan;
import org.elasticsearch.xpack.sql.expression.function.scalar.math.ATan2;
import org.elasticsearch.xpack.sql.expression.function.scalar.math.Abs;
import org.elasticsearch.xpack.sql.expression.function.scalar.math.Cbrt;
import org.elasticsearch.xpack.sql.expression.function.scalar.math.Ceil;
import org.elasticsearch.xpack.sql.expression.function.scalar.math.Cos;
import org.elasticsearch.xpack.sql.expression.function.scalar.math.Cosh;
import org.elasticsearch.xpack.sql.expression.function.scalar.math.Cot;
import org.elasticsearch.xpack.sql.expression.function.scalar.math.Degrees;
import org.elasticsearch.xpack.sql.expression.function.scalar.math.E;
import org.elasticsearch.xpack.sql.expression.function.scalar.math.Exp;
import org.elasticsearch.xpack.sql.expression.function.scalar.math.Expm1;
import org.elasticsearch.xpack.sql.expression.function.scalar.math.Floor;
import org.elasticsearch.xpack.sql.expression.function.scalar.math.Log;
import org.elasticsearch.xpack.sql.expression.function.scalar.math.Log10;
import org.elasticsearch.xpack.sql.expression.function.scalar.math.Pi;
import org.elasticsearch.xpack.sql.expression.function.scalar.math.Power;
import org.elasticsearch.xpack.sql.expression.function.scalar.math.Radians;
import org.elasticsearch.xpack.sql.expression.function.scalar.math.Random;
import org.elasticsearch.xpack.sql.expression.function.scalar.math.Round;
import org.elasticsearch.xpack.sql.expression.function.scalar.math.Sign;
import org.elasticsearch.xpack.sql.expression.function.scalar.math.Sin;
import org.elasticsearch.xpack.sql.expression.function.scalar.math.Sinh;
import org.elasticsearch.xpack.sql.expression.function.scalar.math.Sqrt;
import org.elasticsearch.xpack.sql.expression.function.scalar.math.Tan;
import org.elasticsearch.xpack.sql.expression.function.scalar.math.Truncate;
import org.elasticsearch.xpack.sql.expression.function.scalar.string.Ascii;
import org.elasticsearch.xpack.sql.expression.function.scalar.string.BitLength;
import org.elasticsearch.xpack.sql.expression.function.scalar.string.Char;
import org.elasticsearch.xpack.sql.expression.function.scalar.string.CharLength;
import org.elasticsearch.xpack.sql.expression.function.scalar.string.Concat;
import org.elasticsearch.xpack.sql.expression.function.scalar.string.Insert;
import org.elasticsearch.xpack.sql.expression.function.scalar.string.LCase;
import org.elasticsearch.xpack.sql.expression.function.scalar.string.LTrim;
import org.elasticsearch.xpack.sql.expression.function.scalar.string.Left;
import org.elasticsearch.xpack.sql.expression.function.scalar.string.Length;
import org.elasticsearch.xpack.sql.expression.function.scalar.string.Locate;
import org.elasticsearch.xpack.sql.expression.function.scalar.string.OctetLength;
import org.elasticsearch.xpack.sql.expression.function.scalar.string.Position;
import org.elasticsearch.xpack.sql.expression.function.scalar.string.RTrim;
import org.elasticsearch.xpack.sql.expression.function.scalar.string.Repeat;
import org.elasticsearch.xpack.sql.expression.function.scalar.string.Replace;
import org.elasticsearch.xpack.sql.expression.function.scalar.string.Right;
import org.elasticsearch.xpack.sql.expression.function.scalar.string.Space;
import org.elasticsearch.xpack.sql.expression.function.scalar.string.Substring;
import org.elasticsearch.xpack.sql.expression.function.scalar.string.UCase;
import org.elasticsearch.xpack.sql.expression.predicate.conditional.Coalesce;
import org.elasticsearch.xpack.sql.expression.predicate.conditional.Greatest;
import org.elasticsearch.xpack.sql.expression.predicate.conditional.IfNull;
import org.elasticsearch.xpack.sql.expression.predicate.conditional.Least;
import org.elasticsearch.xpack.sql.expression.predicate.conditional.NullIf;
import org.elasticsearch.xpack.sql.expression.predicate.operator.arithmetic.Mod;
import org.elasticsearch.xpack.sql.parser.ParsingException;
import org.elasticsearch.xpack.sql.session.Configuration;
import org.elasticsearch.xpack.sql.tree.Source;
import org.elasticsearch.xpack.sql.type.DataType;
import org.elasticsearch.xpack.sql.util.Check;

import java.time.ZoneId;
import java.util.Arrays;
import java.util.Collection;
import java.util.HashMap;
import java.util.LinkedHashMap;
import java.util.List;
import java.util.Locale;
import java.util.Map;
import java.util.Map.Entry;
import java.util.function.BiFunction;
import java.util.regex.Pattern;
import java.util.stream.Collectors;

import static java.util.Collections.emptyList;
import static java.util.Collections.unmodifiableList;
import static java.util.stream.Collectors.toList;

public class FunctionRegistry {

    // list of functions grouped by type of functions (aggregate, statistics, math etc) and ordered alphabetically inside each group
    // a single function will have one entry for itself with its name associated to its instance and, also, one entry for each alias
    // it has with the alias name associated to the FunctionDefinition instance
    private final Map<String, FunctionDefinition> defs = new LinkedHashMap<>();
    private final Map<String, String> aliases = new HashMap<>();

    /**
     * Constructor to build with the default list of functions.
     */
    public FunctionRegistry() {
        defineDefaultFunctions();
    }

    /**
     * Constructor specifying alternate functions for testing.
     */
    FunctionRegistry(FunctionDefinition... functions) {
        addToMap(functions);
    }

    private void defineDefaultFunctions() {
        // Aggregate functions
        addToMap(def(Avg.class, Avg::new, "AVG"),
                def(Count.class, Count::new, "COUNT"),
                def(Max.class, Max::new, "MAX"),
                def(Min.class, Min::new, "MIN"),
                def(Sum.class, Sum::new, "SUM"));
        // Statistics
        addToMap(def(StddevPop.class, StddevPop::new, "STDDEV_POP"),
                def(VarPop.class, VarPop::new,"VAR_POP"),
                def(Percentile.class, Percentile::new, "PERCENTILE"),
                def(PercentileRank.class, PercentileRank::new, "PERCENTILE_RANK"),
                def(SumOfSquares.class, SumOfSquares::new, "SUM_OF_SQUARES"),
                def(Skewness.class, Skewness::new, "SKEWNESS"),
                def(Kurtosis.class, Kurtosis::new, "KURTOSIS"));
        // histogram
        addToMap(def(Histogram.class, Histogram::new, "HISTOGRAM"));
        // Scalar functions
        // Conditional
        addToMap(def(Coalesce.class, Coalesce::new, "COALESCE"),
                def(IfNull.class, IfNull::new, "IFNULL", "ISNULL", "NVL"),
                def(NullIf.class, NullIf::new, "NULLIF"),
                def(Greatest.class, Greatest::new, "GREATEST"),
                def(Least.class, Least::new, "LEAST"));
        // Date
        addToMap(def(CurrentDateTime.class, CurrentDateTime::new, "CURRENT_TIMESTAMP", "NOW"),
                def(DayName.class, DayName::new, "DAY_NAME", "DAYNAME"),
                def(DayOfMonth.class, DayOfMonth::new, "DAY_OF_MONTH", "DAYOFMONTH", "DAY", "DOM"),
                def(DayOfWeek.class, DayOfWeek::new, "DAY_OF_WEEK", "DAYOFWEEK", "DOW"),
                def(DayOfYear.class, DayOfYear::new, "DAY_OF_YEAR", "DAYOFYEAR", "DOY"),
                def(HourOfDay.class, HourOfDay::new, "HOUR_OF_DAY", "HOUR"),
                def(IsoDayOfWeek.class, IsoDayOfWeek::new, "ISO_DAY_OF_WEEK", "ISODAYOFWEEK", "ISODOW", "IDOW"),
                def(IsoWeekOfYear.class, IsoWeekOfYear::new, "ISO_WEEK_OF_YEAR", "ISOWEEKOFYEAR", "ISOWEEK", "IWOY", "IW"),
                def(MinuteOfDay.class, MinuteOfDay::new, "MINUTE_OF_DAY"),
                def(MinuteOfHour.class, MinuteOfHour::new, "MINUTE_OF_HOUR", "MINUTE"),
                def(MonthName.class, MonthName::new, "MONTH_NAME", "MONTHNAME"),
                def(MonthOfYear.class, MonthOfYear::new, "MONTH_OF_YEAR", "MONTH"),
                def(SecondOfMinute.class, SecondOfMinute::new, "SECOND_OF_MINUTE", "SECOND"),
                def(Quarter.class, Quarter::new, "QUARTER"),
                def(Year.class, Year::new, "YEAR"),
                def(WeekOfYear.class, WeekOfYear::new, "WEEK_OF_YEAR", "WEEK"));
        // Math
        addToMap(def(Abs.class, Abs::new, "ABS"),
                def(ACos.class, ACos::new, "ACOS"),
                def(ASin.class, ASin::new, "ASIN"),
                def(ATan.class, ATan::new, "ATAN"),
                def(ATan2.class, ATan2::new, "ATAN2"),
                def(Cbrt.class, Cbrt::new, "CBRT"),
                def(Ceil.class, Ceil::new, "CEIL", "CEILING"),
                def(Cos.class, Cos::new, "COS"),
                def(Cosh.class, Cosh::new, "COSH"),
                def(Cot.class, Cot::new, "COT"),
                def(Degrees.class, Degrees::new, "DEGREES"),
                def(E.class, E::new, "E"),
                def(Exp.class, Exp::new, "EXP"),
                def(Expm1.class, Expm1::new, "EXPM1"),
                def(Floor.class, Floor::new, "FLOOR"),
                def(Log.class, Log::new, "LOG"),
                def(Log10.class, Log10::new, "LOG10"),
                // SQL and ODBC require MOD as a _function_
                def(Mod.class, Mod::new, "MOD"),
                def(Pi.class, Pi::new, "PI"),
                def(Power.class, Power::new, "POWER"),
                def(Radians.class, Radians::new, "RADIANS"),
                def(Random.class, Random::new, "RANDOM", "RAND"),
                def(Round.class, Round::new, "ROUND"),
                def(Sign.class, Sign::new, "SIGN", "SIGNUM"),
                def(Sin.class, Sin::new, "SIN"),
                def(Sinh.class, Sinh::new, "SINH"),
                def(Sqrt.class, Sqrt::new, "SQRT"),
                def(Tan.class, Tan::new, "TAN"),
                def(Truncate.class, Truncate::new, "TRUNCATE"));
        // String
<<<<<<< HEAD
        addToMap(def(Ascii.class, Ascii::new),
                def(BitLength.class, BitLength::new),
                def(Char.class, Char::new),
                def(CharLength.class, CharLength::new, "CHARACTER_LENGTH"),
                def(Concat.class, Concat::new),
                def(Insert.class, Insert::new),
                def(LCase.class, LCase::new),
                def(Left.class, Left::new),
                def(Length.class, Length::new),
                def(Locate.class, Locate::new),
                def(LTrim.class, LTrim::new),
                def(OctetLength.class, OctetLength::new),
                def(Position.class, Position::new),
                def(Repeat.class, Repeat::new),
                def(Replace.class, Replace::new),
                def(Right.class, Right::new),
                def(RTrim.class, RTrim::new),
                def(Space.class, Space::new),
                def(Substring.class, Substring::new),
                def(UCase.class, UCase::new));

        // Geo Functions
        addToMap(def(StAswkt.class, StAswkt::new, "ST_ASTEXT"));
        addToMap(def(StWkttosql.class, StWkttosql::new, "ST_GEOMFROMTEXT"));
=======
        addToMap(def(Ascii.class, Ascii::new, "ASCII"),
                def(BitLength.class, BitLength::new, "BIT_LENGTH"),
                def(Char.class, Char::new, "CHAR"),
                def(CharLength.class, CharLength::new, "CHAR_LENGTH", "CHARACTER_LENGTH"),
                def(Concat.class, Concat::new, "CONCAT"),
                def(Insert.class, Insert::new, "INSERT"),
                def(LCase.class, LCase::new, "LCASE"),
                def(Left.class, Left::new, "LEFT"),
                def(Length.class, Length::new, "LENGTH"),
                def(Locate.class, Locate::new, "LOCATE"),
                def(LTrim.class, LTrim::new, "LTRIM"),
                def(OctetLength.class, OctetLength::new, "OCTET_LENGTH"),
                def(Position.class, Position::new, "POSITION"),
                def(Repeat.class, Repeat::new, "REPEAT"),
                def(Replace.class, Replace::new, "REPLACE"),
                def(Right.class, Right::new, "RIGHT"),
                def(RTrim.class, RTrim::new, "RTRIM"),
                def(Space.class, Space::new, "SPACE"),
                def(Substring.class, Substring::new, "SUBSTRING"),
                def(UCase.class, UCase::new, "UCASE"));
>>>>>>> 033e67fa
        // DataType conversion
        addToMap(def(Cast.class, Cast::new, "CAST", "CONVERT"));
        // Scalar "meta" functions
        addToMap(def(Database.class, Database::new, "DATABASE"),
                def(User.class, User::new, "USER"));
        // Special
        addToMap(def(Score.class, Score::new, "SCORE"));
    }

    void addToMap(FunctionDefinition...functions) {
        // temporary map to hold [function_name/alias_name : function instance]
        Map<String, FunctionDefinition> batchMap = new HashMap<>();
        for (FunctionDefinition f : functions) {
            batchMap.put(f.name(), f);
            for (String alias : f.aliases()) {
                Object old = batchMap.put(alias, f);
                if (old != null || defs.containsKey(alias)) {
                    throw new IllegalArgumentException("alias [" + alias + "] is used by "
                            + "[" + (old != null ? old : defs.get(alias).name()) + "] and [" + f.name() + "]");
                }
                aliases.put(alias, f.name());
            }
        }
        // sort the temporary map by key name and add it to the global map of functions
        defs.putAll(batchMap.entrySet().stream()
                .sorted(Map.Entry.comparingByKey())
                .collect(Collectors.<Entry<String, FunctionDefinition>, String,
                        FunctionDefinition, LinkedHashMap<String, FunctionDefinition>> toMap(Map.Entry::getKey, Map.Entry::getValue,
                (oldValue, newValue) -> oldValue, LinkedHashMap::new)));
    }

    public FunctionDefinition resolveFunction(String functionName) {
        FunctionDefinition def = defs.get(functionName);
        if (def == null) {
            throw new SqlIllegalArgumentException(
                "Cannot find function {}; this should have been caught during analysis",
                functionName);
        }
        return def;
    }

    public String resolveAlias(String alias) {
        String upperCase = alias.toUpperCase(Locale.ROOT);
        return aliases.getOrDefault(upperCase, upperCase);
    }

    public boolean functionExists(String functionName) {
        return defs.containsKey(functionName);
    }

    public Collection<FunctionDefinition> listFunctions() {
        // It is worth double checking if we need this copy. These are immutable anyway.
        return defs.entrySet().stream()
                .map(e -> new FunctionDefinition(e.getKey(), emptyList(),
                        e.getValue().clazz(), e.getValue().extractViable(), e.getValue().builder()))
                .collect(toList());
    }

    public Collection<FunctionDefinition> listFunctions(String pattern) {
        // It is worth double checking if we need this copy. These are immutable anyway.
        Pattern p = Strings.hasText(pattern) ? Pattern.compile(pattern.toUpperCase(Locale.ROOT)) : null;
        return defs.entrySet().stream()
                .filter(e -> p == null || p.matcher(e.getKey()).matches())
                .map(e -> new FunctionDefinition(e.getKey(), emptyList(),
                        e.getValue().clazz(), e.getValue().extractViable(), e.getValue().builder()))
                .collect(toList());
    }

    /**
     * Build a {@linkplain FunctionDefinition} for a no-argument function that
     * is not aware of time zone and does not support {@code DISTINCT}.
     */
    static <T extends Function> FunctionDefinition def(Class<T> function,
            java.util.function.Function<Source, T> ctorRef, String... names) {
        FunctionBuilder builder = (source, children, distinct, cfg) -> {
            if (false == children.isEmpty()) {
                throw new IllegalArgumentException("expects no arguments");
            }
            if (distinct) {
                throw new IllegalArgumentException("does not support DISTINCT yet it was specified");
            }
            return ctorRef.apply(source);
        };
        return def(function, builder, false, names);
    }

    /**
     * Build a {@linkplain FunctionDefinition} for a no-argument function that
     * is not aware of time zone, does not support {@code DISTINCT} and needs
     * the cluster name (DATABASE()) or the user name (USER()).
     */
    @SuppressWarnings("overloads")
    static <T extends Function> FunctionDefinition def(Class<T> function,
            ConfigurationAwareFunctionBuilder<T> ctorRef, String... names) {
        FunctionBuilder builder = (source, children, distinct, cfg) -> {
            if (false == children.isEmpty()) {
                throw new IllegalArgumentException("expects no arguments");
            }
            if (distinct) {
                throw new IllegalArgumentException("does not support DISTINCT yet it was specified");
            }
            return ctorRef.build(source, cfg);
        };
        return def(function, builder, false, names);
    }
    
    interface ConfigurationAwareFunctionBuilder<T> {
        T build(Source source, Configuration configuration);
    }

    /**
    * Build a {@linkplain FunctionDefinition} for a one-argument function that
    * is not aware of time zone, does not support {@code DISTINCT} and needs
    * the configuration object.
    */
    @SuppressWarnings("overloads")
    static <T extends Function> FunctionDefinition def(Class<T> function,
            UnaryConfigurationAwareFunctionBuilder<T> ctorRef, String... names) {
        FunctionBuilder builder = (source, children, distinct, cfg) -> {
            if (children.size() > 1) {
                throw new IllegalArgumentException("expects exactly one argument");
            }
            if (distinct) {
                throw new IllegalArgumentException("does not support DISTINCT yet it was specified");
            }
            Expression ex = children.size() == 1 ? children.get(0) : null;
            return ctorRef.build(source, ex, cfg);
        };
        return def(function, builder, false, names);
    }

    interface UnaryConfigurationAwareFunctionBuilder<T> {
        T build(Source source, Expression exp, Configuration configuration);
    }


    /**
     * Build a {@linkplain FunctionDefinition} for a unary function that is not
     * aware of time zone and does not support {@code DISTINCT}.
     */
    @SuppressWarnings("overloads")  // These are ambiguous if you aren't using ctor references but we always do
    static <T extends Function> FunctionDefinition def(Class<T> function,
            BiFunction<Source, Expression, T> ctorRef, String... names) {
        FunctionBuilder builder = (source, children, distinct, cfg) -> {
            if (children.size() != 1) {
                throw new IllegalArgumentException("expects exactly one argument");
            }
            if (distinct) {
                throw new IllegalArgumentException("does not support DISTINCT yet it was specified");
            }
            return ctorRef.apply(source, children.get(0));
        };
        return def(function, builder, false, names);
    }

    /**
     * Build a {@linkplain FunctionDefinition} for multi-arg function that
     * is not aware of time zone and does not support {@code DISTINCT}.
     */
    @SuppressWarnings("overloads") // These are ambiguous if you aren't using ctor references but we always do
    static <T extends Function> FunctionDefinition def(Class<T> function,
            MultiFunctionBuilder<T> ctorRef, String... names) {
        FunctionBuilder builder = (source, children, distinct, cfg) -> {
            if (distinct) {
                throw new IllegalArgumentException("does not support DISTINCT yet it was specified");
            }
            return ctorRef.build(source, children);
        };
        return def(function, builder, false, names);
    }

    interface MultiFunctionBuilder<T> {
        T build(Source source, List<Expression> children);
    }
    
    /**
     * Build a {@linkplain FunctionDefinition} for a unary function that is not
     * aware of time zone but does support {@code DISTINCT}.
     */
    @SuppressWarnings("overloads")  // These are ambiguous if you aren't using ctor references but we always do
    static <T extends Function> FunctionDefinition def(Class<T> function,
            DistinctAwareUnaryFunctionBuilder<T> ctorRef, String... names) {
        FunctionBuilder builder = (source, children, distinct, cfg) -> {
            if (children.size() != 1) {
                throw new IllegalArgumentException("expects exactly one argument");
            }
            return ctorRef.build(source, children.get(0), distinct);
        };
        return def(function, builder, false, names);
    }

    interface DistinctAwareUnaryFunctionBuilder<T> {
        T build(Source source, Expression target, boolean distinct);
    }

    /**
     * Build a {@linkplain FunctionDefinition} for a unary function that
     * operates on a datetime.
     */
    @SuppressWarnings("overloads")  // These are ambiguous if you aren't using ctor references but we always do
    static <T extends Function> FunctionDefinition def(Class<T> function,
            DatetimeUnaryFunctionBuilder<T> ctorRef, String... names) {
        FunctionBuilder builder = (source, children, distinct, cfg) -> {
            if (children.size() != 1) {
                throw new IllegalArgumentException("expects exactly one argument");
            }
            if (distinct) {
                throw new IllegalArgumentException("does not support DISTINCT yet it was specified");
            }
            return ctorRef.build(source, children.get(0), cfg.zoneId());
        };
        return def(function, builder, true, names);
    }

    interface DatetimeUnaryFunctionBuilder<T> {
        T build(Source source, Expression target, ZoneId zi);
    }

    /**
     * Build a {@linkplain FunctionDefinition} for a binary function that
     * requires a timezone.
     */
    @SuppressWarnings("overloads") // These are ambiguous if you aren't using ctor references but we always do
    static <T extends Function> FunctionDefinition def(Class<T> function, DatetimeBinaryFunctionBuilder<T> ctorRef, String... names) {
        FunctionBuilder builder = (source, children, distinct, cfg) -> {
            if (children.size() != 2) {
                throw new IllegalArgumentException("expects exactly two arguments");
            }
            if (distinct) {
                throw new IllegalArgumentException("does not support DISTINCT yet it was specified");
            }
            return ctorRef.build(source, children.get(0), children.get(1), cfg.zoneId());
        };
        return def(function, builder, false, names);
    }

    interface DatetimeBinaryFunctionBuilder<T> {
        T build(Source source, Expression lhs, Expression rhs, ZoneId zi);
    }

    /**
     * Build a {@linkplain FunctionDefinition} for a binary function that is
     * not aware of time zone and does not support {@code DISTINCT}.
     */
    @SuppressWarnings("overloads")  // These are ambiguous if you aren't using ctor references but we always do
    static <T extends Function> FunctionDefinition def(Class<T> function,
            BinaryFunctionBuilder<T> ctorRef, String... names) {
        FunctionBuilder builder = (source, children, distinct, cfg) -> {
            boolean isBinaryOptionalParamFunction = function.isAssignableFrom(Round.class) || function.isAssignableFrom(Truncate.class);
            if (isBinaryOptionalParamFunction && (children.size() > 2 || children.size() < 1)) {
                throw new IllegalArgumentException("expects one or two arguments");
            } else if (!isBinaryOptionalParamFunction && children.size() != 2) {
                throw new IllegalArgumentException("expects exactly two arguments");
            }

            if (distinct) {
                throw new IllegalArgumentException("does not support DISTINCT yet it was specified");
            }
            return ctorRef.build(source, children.get(0), children.size() == 2 ? children.get(1) : null);
        };
        return def(function, builder, false, names);
    }

    interface BinaryFunctionBuilder<T> {
        T build(Source source, Expression lhs, Expression rhs);
    }

    /**
     * Main method to register a function/
     * @param names Must always have at least one entry which is the method's primary name
     *
     */
    @SuppressWarnings("overloads")
    private static FunctionDefinition def(Class<? extends Function> function, FunctionBuilder builder,
                                          boolean datetime, String... names) {
        Check.isTrue(names.length > 0, "At least one name must be provided for the function");
        String primaryName = names[0];
        List<String> aliases = Arrays.asList(names).subList(1, names.length);
        FunctionDefinition.Builder realBuilder = (uf, distinct, cfg) -> {
            try {
                return builder.build(uf.source(), uf.children(), distinct, cfg);
            } catch (IllegalArgumentException e) {
                throw new ParsingException(uf.source(), "error building [" + primaryName + "]: " + e.getMessage(), e);
            }
        };
        return new FunctionDefinition(primaryName, unmodifiableList(aliases), function, datetime, realBuilder);
    }

    private interface FunctionBuilder {
        Function build(Source source, List<Expression> children, boolean distinct, Configuration cfg);
    }

    @SuppressWarnings("overloads")  // These are ambiguous if you aren't using ctor references but we always do
    static <T extends Function> FunctionDefinition def(Class<T> function,
            ThreeParametersFunctionBuilder<T> ctorRef, String... names) {
        FunctionBuilder builder = (source, children, distinct, cfg) -> {
            boolean isLocateFunction = function.isAssignableFrom(Locate.class);
            if (isLocateFunction && (children.size() > 3 || children.size() < 2)) {
                throw new IllegalArgumentException("expects two or three arguments");
            } else if (!isLocateFunction && children.size() != 3) {
                throw new IllegalArgumentException("expects exactly three arguments");
            }
            if (distinct) {
                throw new IllegalArgumentException("does not support DISTINCT yet it was specified");
            }
            return ctorRef.build(source, children.get(0), children.get(1), children.size() == 3 ? children.get(2) : null);
        };
        return def(function, builder, false, names);
    }

    interface ThreeParametersFunctionBuilder<T> {
        T build(Source source, Expression src, Expression exp1, Expression exp2);
    }

    @SuppressWarnings("overloads")  // These are ambiguous if you aren't using ctor references but we always do
    static <T extends Function> FunctionDefinition def(Class<T> function,
            FourParametersFunctionBuilder<T> ctorRef, String... names) {
        FunctionBuilder builder = (source, children, distinct, cfg) -> {
            if (children.size() != 4) {
                throw new IllegalArgumentException("expects exactly four arguments");
            }
            if (distinct) {
                throw new IllegalArgumentException("does not support DISTINCT yet it was specified");
            }
            return ctorRef.build(source, children.get(0), children.get(1), children.get(2), children.get(3));
        };
        return def(function, builder, false, names);
    }

    interface FourParametersFunctionBuilder<T> {
        T build(Source source, Expression src, Expression exp1, Expression exp2, Expression exp3);
    }

    /**
     * Special method to create function definition for {@link Cast} as its
     * signature is not compatible with {@link UnresolvedFunction}
     *
     * @return Cast function definition
     */
    @SuppressWarnings("overloads")  // These are ambiguous if you aren't using ctor references but we always do
    private static <T extends Function> FunctionDefinition def(Class<T> function,
                                                               CastFunctionBuilder<T> ctorRef,
                                                               String... names) {
        FunctionBuilder builder = (source, children, distinct, cfg) ->
            ctorRef.build(source, children.get(0), children.get(0).dataType());
        return def(function, builder, false, names);
    }

    private interface CastFunctionBuilder<T> {
        T build(Source source, Expression expression, DataType dataType);
    }
}<|MERGE_RESOLUTION|>--- conflicted
+++ resolved
@@ -214,32 +214,6 @@
                 def(Tan.class, Tan::new, "TAN"),
                 def(Truncate.class, Truncate::new, "TRUNCATE"));
         // String
-<<<<<<< HEAD
-        addToMap(def(Ascii.class, Ascii::new),
-                def(BitLength.class, BitLength::new),
-                def(Char.class, Char::new),
-                def(CharLength.class, CharLength::new, "CHARACTER_LENGTH"),
-                def(Concat.class, Concat::new),
-                def(Insert.class, Insert::new),
-                def(LCase.class, LCase::new),
-                def(Left.class, Left::new),
-                def(Length.class, Length::new),
-                def(Locate.class, Locate::new),
-                def(LTrim.class, LTrim::new),
-                def(OctetLength.class, OctetLength::new),
-                def(Position.class, Position::new),
-                def(Repeat.class, Repeat::new),
-                def(Replace.class, Replace::new),
-                def(Right.class, Right::new),
-                def(RTrim.class, RTrim::new),
-                def(Space.class, Space::new),
-                def(Substring.class, Substring::new),
-                def(UCase.class, UCase::new));
-
-        // Geo Functions
-        addToMap(def(StAswkt.class, StAswkt::new, "ST_ASTEXT"));
-        addToMap(def(StWkttosql.class, StWkttosql::new, "ST_GEOMFROMTEXT"));
-=======
         addToMap(def(Ascii.class, Ascii::new, "ASCII"),
                 def(BitLength.class, BitLength::new, "BIT_LENGTH"),
                 def(Char.class, Char::new, "CHAR"),
@@ -260,12 +234,17 @@
                 def(Space.class, Space::new, "SPACE"),
                 def(Substring.class, Substring::new, "SUBSTRING"),
                 def(UCase.class, UCase::new, "UCASE"));
->>>>>>> 033e67fa
+
         // DataType conversion
         addToMap(def(Cast.class, Cast::new, "CAST", "CONVERT"));
         // Scalar "meta" functions
         addToMap(def(Database.class, Database::new, "DATABASE"),
                 def(User.class, User::new, "USER"));
+
+        // Geo Functions
+        addToMap(def(StAswkt.class, StAswkt::new, "ST_ASTEXT"),
+                def(StWkttosql.class, StWkttosql::new, "ST_GEOMFROMTEXT"));
+
         // Special
         addToMap(def(Score.class, Score::new, "SCORE"));
     }
