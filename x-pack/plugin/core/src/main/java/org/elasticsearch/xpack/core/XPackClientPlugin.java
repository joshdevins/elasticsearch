--- conflicted
+++ resolved
@@ -426,13 +426,9 @@
                 new NamedWriteableRegistry.Entry(LifecycleAction.class, RolloverAction.NAME, RolloverAction::new),
                 new NamedWriteableRegistry.Entry(LifecycleAction.class, ShrinkAction.NAME, ShrinkAction::new),
                 new NamedWriteableRegistry.Entry(LifecycleAction.class, DeleteAction.NAME, DeleteAction::new),
-<<<<<<< HEAD
+                new NamedWriteableRegistry.Entry(LifecycleAction.class, FreezeAction.NAME, FreezeAction::new)
                 // Data Frame
                 new NamedWriteableRegistry.Entry(XPackFeatureSet.Usage.class, XPackField.DATA_FRAME, DataFrameFeatureSetUsage::new));
-=======
-                new NamedWriteableRegistry.Entry(LifecycleAction.class, FreezeAction.NAME, FreezeAction::new)
-        );
->>>>>>> 054c3bb0
     }
 
     @Override
