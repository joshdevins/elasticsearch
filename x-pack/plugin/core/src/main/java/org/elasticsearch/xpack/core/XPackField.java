/*
 * Copyright Elasticsearch B.V. and/or licensed to Elasticsearch B.V. under one
 * or more contributor license agreements. Licensed under the Elastic License;
 * you may not use this file except in compliance with the Elastic License.
 */
package org.elasticsearch.xpack.core;

public final class XPackField {
    // These should be moved back to XPackPlugin once its moved to common
    /** Name constant for the security feature. */
    public static final String SECURITY = "security";
    /** Name constant for the monitoring feature. */
    public static final String MONITORING = "monitoring";
    /** Name constant for the watcher feature. */
    public static final String WATCHER = "watcher";
    /** Name constant for the graph feature. */
    public static final String GRAPH = "graph";
    /** Name constant for the machine learning feature. */
    public static final String MACHINE_LEARNING = "ml";
    /** Name constant for the Logstash feature. */
    public static final String LOGSTASH = "logstash";
    /** Name constant for the Beats feature. */
    public static final String BEATS = "beats";
    /** Name constant for the Deprecation API feature. */
    public static final String DEPRECATION = "deprecation";
    /** Name constant for the upgrade feature. */
    public static final String UPGRADE = "upgrade";
    // inside of YAML settings we still use xpack do not having handle issues with dashes
    public static final String SETTINGS_NAME = "xpack";
    /** Name constant for the sql feature. */
    public static final String SQL = "sql";
    /** Name constant for the rollup feature. */
    public static final String ROLLUP = "rollup";
    /** Name constant for the index lifecycle feature. */
    public static final String INDEX_LIFECYCLE = "ilm";
<<<<<<< HEAD
    /** Name constant for the data frame feature. */
    public static final String DATA_FRAME = "data_frame";
=======
    /** Name constant for the CCR feature. */
    public static final String CCR = "ccr";
>>>>>>> 5b008a34

    private XPackField() {}

    public static String featureSettingPrefix(String featureName) {
        return XPackField.SETTINGS_NAME + "." + featureName;
    }
}<|MERGE_RESOLUTION|>--- conflicted
+++ resolved
@@ -33,13 +33,10 @@
     public static final String ROLLUP = "rollup";
     /** Name constant for the index lifecycle feature. */
     public static final String INDEX_LIFECYCLE = "ilm";
-<<<<<<< HEAD
+    /** Name constant for the CCR feature. */
+    public static final String CCR = "ccr";
     /** Name constant for the data frame feature. */
     public static final String DATA_FRAME = "data_frame";
-=======
-    /** Name constant for the CCR feature. */
-    public static final String CCR = "ccr";
->>>>>>> 5b008a34
 
     private XPackField() {}
 
